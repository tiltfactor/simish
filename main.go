--- conflicted
+++ resolved
@@ -99,16 +99,13 @@
 	Pass string `json:"password"`
 	IP   string `json:"ip_addr"`
 	Port string `json:"port"`
+	DB   string `json:"database"`
 }
 
 func (cfg *DBConfig) connectionString() string {
-<<<<<<< HEAD
-	return fmt.Sprintf("%s:%s@%s", cfg.User, cfg.Pass, cfg.IP)
-=======
-	connStr := fmt.Sprintf("%s:%s@tcp(%s:3306)/", cfg.User, cfg.Pass, cfg.IP)
+	connStr := fmt.Sprintf("%s:%s@tcp(%s:3306)/%s", cfg.User, cfg.Pass, cfg.IP, cfg.DB)
 	log.Println(connStr)
 	return connStr
->>>>>>> 27380c9d
 }
 
 func main() {
